--- conflicted
+++ resolved
@@ -55,13 +55,10 @@
 | --profiling                          |`boolean`  | `true`                          | Enable profiling via web interface `host:port/debug/pprof/`. |
 | --publish-service                    |`string`   | none                            | The namespaces and name of the Kubernetes Service fronting Kong Ingress Controller in the form of namespace/name. The controller will set the status of the Ingress resouces to match the endpoints of this service. In reference deployments, this is kong/kong-proxy.|
 | --publish-status-address             |`string`   | none                            | User customized address to be set in the status of ingress resources. The controller will set the endpoint records on the ingress using this address.|
-<<<<<<< HEAD
 | --process-classless-ingress-v1beta1  |`boolean`  | `false`                         | Toggles whether the controller processes `extensions/v1beta1` and `networking/v1beta1` Ingress resources that have no `kubernetes.io/ingress.class` annotation.|
 | --process-classless-ingress-v1       |`boolean`  | `false`                         | Toggles whether the controller processes  `networking/v1` Ingress resources that have no `kubernetes.io/ingress.class` annotation or class field.|
 | --process-classless-kong-consumer    |`boolean`  | `false`                         | Toggles whether the controller processes KongConsumer resources that have no `kubernetes.io/ingress.class` annotation.|
 | --stderrthreshold                    |`string`   | `2`                             | logs at or above this threshold go to stderr.|
-=======
->>>>>>> 0bb4097d
 | --sync-period                        |`duration` | `10m`                           | Relist and confirm cloud resources this often.|
 | --sync-rate-limit                    |`float32`  | `0.3`                           | Define the sync frequency upper limit. |
 | --update-status                      |`boolean`  | `true`                          | Indicates if the ingress controller should update the Ingress status IP/hostname.|
